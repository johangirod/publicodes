--- conflicted
+++ resolved
@@ -1,14 +1,9 @@
-<<<<<<< HEAD
-import { max, min } from 'ramda'
+import { ASTNode } from '../AST/types'
 import { warning } from '../error'
-=======
-import { typeWarning } from '../error'
->>>>>>> 08ef5df0
 import { defaultNode, evaluateObject, parseObject } from '../evaluation'
 import { registerEvaluationFunction } from '../evaluationFunctions'
 import { convertNodeToUnit } from '../nodeUnits'
 import { serializeUnit } from '../units'
-import { ASTNode } from '../AST/types'
 
 export type ReductionNode = {
 	explanation: {
@@ -40,7 +35,7 @@
 			}
 		} catch (e) {
 			warning(
-				this.logger,
+				this.options.logger,
 				this.cache._meta.ruleStack[0],
 				"Impossible de convertir les unités de l'allègement entre elles",
 				e
