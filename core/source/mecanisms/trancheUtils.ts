<<<<<<< HEAD
import { evolve } from 'ramda'
import Engine from '..'
=======
>>>>>>> 08ef5df0
import { ASTNode, Evaluation } from '../AST/types'
import { evaluationError, warning } from '../error'
import { mergeAllMissing } from '../evaluation'
import parse from '../parse'
import { convertUnit, inferUnit } from '../units'

type TrancheNode = { taux: ASTNode } | { montant: ASTNode }
export type TrancheNodes = Array<TrancheNode & { plafond?: ASTNode }>

export const parseTranches = (tranches, context): TrancheNodes => {
	return tranches
		.map((t, i) => {
			if (!t.plafond && i > tranches.length) {
				throw new SyntaxError(
					`La tranche n°${i} du barème n'a pas de plafond précisé. Seule la dernière tranche peut ne pas être plafonnée`
				)
			}
			return { ...t, plafond: t.plafond ?? Infinity }
		})
		.map((node) => ({
			...node,
			...(node.taux !== undefined ? { taux: parse(node.taux, context) } : {}),
			...(node.montant !== undefined
				? { montant: parse(node.montant, context) }
				: {}),
			plafond: parse(node.plafond, context),
		}))
}

export function evaluatePlafondUntilActiveTranche(
	this: Engine,
	{ multiplicateur, assiette, parsedTranches }
) {
	return parsedTranches.reduce(
		([tranches, activeTrancheFound], parsedTranche, i: number) => {
			if (activeTrancheFound) {
				return [
					[...tranches, { ...parsedTranche, isAfterActive: true }],
					activeTrancheFound,
				]
			}

			const plafond = this.evaluate(parsedTranche.plafond)
			const plancher = tranches[i - 1]
				? tranches[i - 1].plafond
				: { nodeValue: 0 }

			let plafondValue: Evaluation<number> =
				plafond.nodeValue === null || multiplicateur.nodeValue === null
					? null
					: plafond.nodeValue * multiplicateur.nodeValue

			try {
				plafondValue =
					plafondValue === Infinity || plafondValue === 0
						? plafondValue
						: convertUnit(
								inferUnit('*', [plafond.unit, multiplicateur.unit]),
								assiette.unit,
								plafondValue
						  )
			} catch (e) {
				warning(
					this.logger,
					this.cache._meta.ruleStack[0],
					`L'unité du plafond de la tranche n°${
						i + 1
					}  n'est pas compatible avec celle l'assiette`,
					e
				)
			}
			const plancherValue = tranches[i - 1] ? tranches[i - 1].plafondValue : 0
			const isAfterActive =
				plancherValue === null || assiette.nodeValue === null
					? null
					: plancherValue > assiette.nodeValue

			const calculationValues = [plafond, assiette, multiplicateur, plancher]
			if (calculationValues.some((node) => node.nodeValue === null)) {
				return [
					[
						...tranches,
						{
							...parsedTranche,
							plafond,
							plafondValue,
							plancherValue,
							nodeValue: null,
							isActive: null,
							isAfterActive,
							missingVariables: mergeAllMissing(calculationValues),
						},
					],
					false,
				]
			}

			if (
				!!tranches[i - 1] &&
				!!plancherValue &&
				(plafondValue as number) <= plancherValue
			) {
				evaluationError(
					this.logger,
					this.cache._meta.ruleStack[0],
					`Le plafond de la tranche n°${
						i + 1
					} a une valeur inférieure à celui de la tranche précédente`
				)
			}

			const tranche = {
				...parsedTranche,
				plafond,
				plancherValue,
				plafondValue,
				isAfterActive,
				isActive:
					assiette.nodeValue >= plancherValue &&
					assiette.nodeValue < (plafondValue as number),
			}

			return [[...tranches, tranche], tranche.isActive]
		},
		[[], false]
	)[0]
}<|MERGE_RESOLUTION|>--- conflicted
+++ resolved
@@ -1,8 +1,4 @@
-<<<<<<< HEAD
-import { evolve } from 'ramda'
 import Engine from '..'
-=======
->>>>>>> 08ef5df0
 import { ASTNode, Evaluation } from '../AST/types'
 import { evaluationError, warning } from '../error'
 import { mergeAllMissing } from '../evaluation'
@@ -60,16 +56,15 @@
 					plafondValue === Infinity || plafondValue === 0
 						? plafondValue
 						: convertUnit(
-								inferUnit('*', [plafond.unit, multiplicateur.unit]),
-								assiette.unit,
-								plafondValue
-						  )
+							inferUnit('*', [plafond.unit, multiplicateur.unit]),
+							assiette.unit,
+							plafondValue
+						)
 			} catch (e) {
 				warning(
-					this.logger,
+					this.options.logger,
 					this.cache._meta.ruleStack[0],
-					`L'unité du plafond de la tranche n°${
-						i + 1
+					`L'unité du plafond de la tranche n°${i + 1
 					}  n'est pas compatible avec celle l'assiette`,
 					e
 				)
@@ -106,10 +101,9 @@
 				(plafondValue as number) <= plancherValue
 			) {
 				evaluationError(
-					this.logger,
+					this.options.logger,
 					this.cache._meta.ruleStack[0],
-					`Le plafond de la tranche n°${
-						i + 1
+					`Le plafond de la tranche n°${i + 1
 					} a une valeur inférieure à celui de la tranche précédente`
 				)
 			}
